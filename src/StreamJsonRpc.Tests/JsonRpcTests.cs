--- conflicted
+++ resolved
@@ -490,52 +490,6 @@
     }
 
     [Fact]
-<<<<<<< HEAD
-    public async Task InvokeWithParameterObjectAsync_AndCancel()
-    {
-        using (var cts = new CancellationTokenSource())
-        {
-            var invokeTask = this.clientRpc.InvokeWithParameterObjectAsync<string>(nameof(Server.AsyncMethodWithJTokenAndCancellation), new { b = "a" }, cts.Token);
-            await this.server.ServerMethodReached.WaitAsync(this.TimeoutToken);
-            cts.Cancel();
-            await Assert.ThrowsAsync<RemoteInvocationException>(() => invokeTask);
-        }
-    }
-
-    [Fact]
-    public async Task InvokeWithParameterObjectAsync_AndComplete()
-    {
-        using (var cts = new CancellationTokenSource())
-        {
-            var invokeTask = this.clientRpc.InvokeWithParameterObjectAsync<string>(nameof(Server.AsyncMethodWithJTokenAndCancellation), new { b = "a" }, cts.Token);
-            this.server.AllowServerMethodToReturn.Set();
-            string result = await invokeTask;
-            Assert.Equal(@"{""b"":""a""}!", result);
-        }
-    }
-
-    [Fact]
-    public async Task InvokeWithCancellationAsync_AndCancel()
-    {
-        using (var cts = new CancellationTokenSource())
-        {
-            var invokeTask = this.clientRpc.InvokeWithCancellationAsync<string>(nameof(Server.AsyncMethodWithJTokenAndCancellation), new[] { "a" }, cts.Token);
-            await this.server.ServerMethodReached.WaitAsync(this.TimeoutToken);
-            cts.Cancel();
-            await Assert.ThrowsAsync<RemoteInvocationException>(() => invokeTask);
-        }
-    }
-
-    [Fact]
-    public async Task InvokeWithCancellationAsync_AndComplete()
-    {
-        using (var cts = new CancellationTokenSource())
-        {
-            var invokeTask = this.clientRpc.InvokeWithCancellationAsync<string>(nameof(Server.AsyncMethodWithJTokenAndCancellation), new[] { "a" }, cts.Token);
-            this.server.AllowServerMethodToReturn.Set();
-            string result = await invokeTask;
-            Assert.Equal(@"""a""!", result);
-=======
     public async Task CancelMayStillReturnErrorFromServer()
     {
         using (var cts = new CancellationTokenSource())
@@ -553,7 +507,54 @@
             {
                 Assert.Equal(Server.ThrowAfterCancellationMessage, ex.Message);
             }
->>>>>>> dd72fcf7
+        }
+    }
+
+    [Fact]
+    public async Task InvokeWithParameterObjectAsync_AndCancel()
+    {
+        using (var cts = new CancellationTokenSource())
+        {
+            var invokeTask = this.clientRpc.InvokeWithParameterObjectAsync<string>(nameof(Server.AsyncMethodWithJTokenAndCancellation), new { b = "a" }, cts.Token);
+            await this.server.ServerMethodReached.WaitAsync(this.TimeoutToken);
+            cts.Cancel();
+            await Assert.ThrowsAnyAsync<OperationCanceledException>(() => invokeTask);
+        }
+    }
+
+    [Fact]
+    public async Task InvokeWithParameterObjectAsync_AndComplete()
+    {
+        using (var cts = new CancellationTokenSource())
+        {
+            var invokeTask = this.clientRpc.InvokeWithParameterObjectAsync<string>(nameof(Server.AsyncMethodWithJTokenAndCancellation), new { b = "a" }, cts.Token);
+            this.server.AllowServerMethodToReturn.Set();
+            string result = await invokeTask;
+            Assert.Equal(@"{""b"":""a""}!", result);
+        }
+    }
+
+    [Fact]
+    public async Task InvokeWithCancellationAsync_AndCancel()
+    {
+        using (var cts = new CancellationTokenSource())
+        {
+            var invokeTask = this.clientRpc.InvokeWithCancellationAsync<string>(nameof(Server.AsyncMethodWithJTokenAndCancellation), new[] { "a" }, cts.Token);
+            await this.server.ServerMethodReached.WaitAsync(this.TimeoutToken);
+            cts.Cancel();
+            await Assert.ThrowsAnyAsync<OperationCanceledException>(() => invokeTask);
+        }
+    }
+
+    [Fact]
+    public async Task InvokeWithCancellationAsync_AndComplete()
+    {
+        using (var cts = new CancellationTokenSource())
+        {
+            var invokeTask = this.clientRpc.InvokeWithCancellationAsync<string>(nameof(Server.AsyncMethodWithJTokenAndCancellation), new[] { "a" }, cts.Token);
+            this.server.AllowServerMethodToReturn.Set();
+            string result = await invokeTask;
+            Assert.Equal(@"""a""!", result);
         }
     }
 
@@ -1182,7 +1183,6 @@
             return arg + "!";
         }
 
-<<<<<<< HEAD
         public async Task<string> AsyncMethodWithJTokenAndCancellation(JToken paramObject, CancellationToken cancellationToken)
         {
             this.ServerMethodReached.Set();
@@ -1195,7 +1195,8 @@
 
             await this.AllowServerMethodToReturn.WaitAsync(cancellationToken);
             return paramObject.ToString(Formatting.None) + "!";
-=======
+        }
+
         public async Task<string> AsyncMethodFaultsAfterCancellation(string arg, CancellationToken cancellationToken)
         {
             this.ServerMethodReached.Set();
@@ -1210,7 +1211,6 @@
             }
 
             throw new InvalidOperationException(ThrowAfterCancellationMessage);
->>>>>>> dd72fcf7
         }
 
         public async Task AsyncMethodThatThrows()
